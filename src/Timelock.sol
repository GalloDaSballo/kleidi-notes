--- conflicted
+++ resolved
@@ -1002,16 +1002,17 @@
         require(
             startIndex >= 4, "CalldataList: Start index must be greater than 3"
         );
-<<<<<<< HEAD
-        require(
-            endIndex > startIndex,
-            "CalldataList: End index must be greater than start index"
-        );
         require(
             data.length == isSelfAddressCheck.length,
             "CalldataList: Array lengths must be equal"
         );
-=======
+        /// prevent misconfiguration where a hot signer could change timelock
+        /// or safe parameters
+        require(
+            contractAddress != address(this),
+            "CalldataList: Address cannot be this"
+        );
+        require(contractAddress != safe, "CalldataList: Address cannot be safe");
 
         Index[] storage calldataChecks =
             _calldataList[contractAddress][selector];
@@ -1039,15 +1040,7 @@
                 "CalldataList: End index must be greater than start index"
             );
         }
->>>>>>> 36bb411e
-
-        /// prevent misconfiguration where a hot signer could change timelock
-        /// or safe parameters
-        require(
-            contractAddress != address(this),
-            "CalldataList: Address cannot be this"
-        );
-        require(contractAddress != safe, "CalldataList: Address cannot be safe");
+
 
         Index[] storage indexes = _calldataList[contractAddress][selector];
         uint256 indexLength = indexes.length;
